import pandas
import numpy
import cv2
from imgaug import augmenters as iaa
from imgaug.augmentables.segmaps import SegmentationMapsOnImage
from matplotlib import pyplot
from collections import Counter


def pillar_adder(size=(512, 512), pillars=[
    (slice(50, 300), slice(50, 200)),
    (slice(250, 500), slice(300, 450))
], border_size=(50, 40)):
    """ Some of the yeast cell experiments contain pillars to keep the cells in
    place. This similates such pillars, by returning a function that will add
    pillars at the 2D slices in `pillars` of a `sz` x `sz` image. Returns
    a function f(image) -> image_with_pillars"""
    pillars_ = pillars
    pillars = numpy.zeros(size)

    r0 = 19
    r1 = 21
    br = 25

    for box in pillars_:
        a, b = box
        box = slice(a.start + br, a.stop - br), slice(b.start + br, b.stop - br)
        pillars[box] = 1

    pillars = cv2.dilate(
        pillars, cv2.getStructuringElement(cv2.MORPH_ELLIPSE, (2 * br + 1, 2 * br + 1), (br, br)))

    pillars_inner = cv2.erode(
        pillars.copy(), cv2.getStructuringElement(cv2.MORPH_ELLIPSE, (r0 // 2, r0 // 2), (r0 // 2 // 2, r0 // 2 // 2)))

    pillars_inner = pillars_inner - cv2.erode(
        pillars_inner, cv2.getStructuringElement(cv2.MORPH_ELLIPSE, (r0, r0), (r0 // 2, r0 // 2)))

    pillars_outer = cv2.dilate(
        pillars, cv2.getStructuringElement(cv2.MORPH_ELLIPSE, (r1 // 2, r1 // 2), (r1 // 2 // 2, r1 // 2 // 2)))

    pillars_outer = pillars_outer - cv2.erode(
        pillars_outer, cv2.getStructuringElement(cv2.MORPH_ELLIPSE, (r1, r1), (r1 // 2, r1 // 2)))

    pillars_outer = cv2.GaussianBlur(pillars_outer, (21, 21), 2, 2)
    pillars_inner = cv2.GaussianBlur(pillars_inner, (21, 21), 2, 2)

    pillars_outer /= pillars_outer.max()
    pillars_inner /= pillars_inner.max()

    def add_pillars(image):
        with_pillars = 0.2 * image + 0.8 * numpy.maximum(image, pillars_inner)
        with_pillars = 0.2 * with_pillars + 0.8 * numpy.minimum(with_pillars, 1 - pillars_outer)
        return with_pillars

    return add_pillars


contrast_augmentations = iaa.Sequential([
    iaa.GammaContrast(gamma=(0.9, 1.1)),
    iaa.LinearContrast(alpha=(0.95, 1.05))
], random_order=True)

deformation_augmentations = iaa.PiecewiseAffine((0.02, 0.03))


def random_cells(n, size=(512, 512),
                 min_distance_boundary=50,    # minimum distance of center from image boundary
                 r0_range=(5, 14),            # range of the first radius
                 r1_factor_range=(0.7, 1.3),  # range of the second radius as a factor of the first.
                 p_white_outside=1.0,         # chance the outside of a cell is white.
                 ):
    """Create a data frame of `n` random ellipses with one radius in `r0_range`, and
    the other radius is a factor from `r1_factor_range` of radius 0. The centers are
    at least `min_distance_boundary` from the border of size."""

    def randint_range(a, b, dtype=numpy.int):
        return (a + numpy.random.rand(n) * (b - a)).astype(dtype)

    d = min_distance_boundary
    r0 = randint_range(*r0_range)
    r1_factor = randint_range(*r1_factor_range, dtype=numpy.float)

    return pandas.DataFrame({
        'centerx': randint_range(d, size[0] - 2*d),
        'centery': randint_range(d, size[1] -  2*d),
        'radius0': r0, 'radius1': (r0 * r1_factor).astype(numpy.int),
        'angle':  randint_range(0, 360),
        'white-outside': numpy.random.rand(n) < p_white_outside
    })


def create_background(bodies,
                      spatial_blur_std=1.5,
                      background_intensity=0.40,
                      background_contrast=0.01,
                      core_contrast=0.16):
    """Creates a noisy, blurred background with different intensities
    for where there are cell and where there is nothing"""
    size = bodies.shape
    n = (int(spatial_blur_std * 27) // 2) + 1
    background = numpy.random.randn(*size)
    
    background = cv2.GaussianBlur(background, (n, n), spatial_blur_std , spatial_blur_std )
    
    a, b, z = background_contrast, core_contrast, background_intensity
    
    background = z + (a + (b-a) * bodies) * background
    background = numpy.clip(background, 0, 1)
    return background


def create_sample(size, cells,
                  spatial_blur_std=1.5,
                  background_intensity=0.4,
                  background_contrast=0.01,
                  core_contrast=0.16,
                  deformation_augmenter=deformation_augmentations,
                  ):
    """Create an image with cells as defined in `cells`"""
    cores = numpy.zeros(size) # 
<<<<<<< HEAD
    dark = numpy.zeros(size)
    bright = numpy.zeros(size)
    bodies = numpy.zeros(size)
=======
    inner = numpy.zeros(size)
    outer = numpy.zeros(size)
>>>>>>> bcef9a89

    def draw_cell(x, y, r0, r1, angle, white_outside, label):
        nonlocal cores, bright, dark, bodies
        cores = cv2.ellipse(
          cores, (x, y), (r0, r1), angle, 0, 360, label, -1)
        bodies = cv2.ellipse(
          bodies, (x, y), (r0 - 1, r1 - 1), angle, 0, 360, 1, -1)
        a, b = (dark, bright) if white_outside else (bright, dark)
        a = cv2.ellipse(a, (x, y), (r0 - 1, r1 - 1), angle, 0, 360, 1., -1)
        b = cv2.ellipse(b, (x, y), (r0 + 2, r1 + 2), angle, 0, 360, 1., -1)

<<<<<<< HEAD
    for label, (_, cell) in enumerate(cells.iterrows(), start=1):
      draw_cell(*cell[['centerx', 'centery', 'radius0', 'radius1', 'angle', 'white-outside']].values, label)
    
    aug = deformation_augmenter.to_deterministic()
    dark, = aug.augment_images([dark])
    bright, = aug.augment_images([bright])
    bodies, = aug.augment_images([bodies])
    cores, = aug.augment_segmentation_maps(
      [SegmentationMapsOnImage(cores.astype(numpy.int32)[..., None],
                               shape=cores.shape + (3,))]
    )
    cores = cores.get_arr()[..., 0]
    
    background = create_background(bodies,
=======
    for label, (_, cell) in enumerate(cells.iterrows()):
        draw_cell(*cell[['centerx', 'centery', 'radius0', 'radius1', 'angle', 'white-outside']].values, label)
    
    background = create_background(cores,
>>>>>>> bcef9a89
                                   spatial_blur_std=spatial_blur_std,
                                   background_intensity=background_intensity,
                                   background_contrast=background_contrast,
                                   core_contrast=core_contrast)
    
    for im in [bright, dark]:
        im[:] = im - cv2.erode(im, numpy.ones((3, 3)))
        im[:] = cv2.GaussianBlur(im, (11, 11), 2, 2)
        im[:] = im / im.max()
    
    boundaries = bright - dark
    boundaries -= boundaries.min()
    boundaries /= boundaries.max()
    boundaries = 0.5 * boundaries - 0.25

<<<<<<< HEAD
    image = background + boundaries
    cores = cores.astype(numpy.int32)
    
=======
    cells = outer - inner
    cells -= cells.min(); cells /= cells.max()  # scale between 0 and 1
    image = background + 0.5 * cells - 0.25
    cores = cores.astype(numpy.int32)
    
    segmap = SegmentationMapsOnImage(cores, shape=image.shape)
    image, cores = augmenter(image=image, segmentation_maps=segmap)
    image, cores = image, cores.get_arr()
>>>>>>> bcef9a89
    return image, cores


def create_samples(n_images, n_cells_per_image=100,
                   size=(512, 512),
                   min_distance_boundary=50,    # minimum distance of center from image boundary
                   r0_range=(5, 14),            # range of the first radius
                   r1_factor_range=(0.7, 1.3),  # range of the second radius as a factor of the first.
                   spatial_blur_std=1.5,
                   background_intensity=0.4,
                   background_contrast=0.01,
                   core_contrast=0.16,
                   p_white_outside=1.0,
                   contrast_augmenter=contrast_augmentations,
                  ):
    """Creates `n` `sz` x `sz` synthetic images of out of focus cells, 
    with m cells in each one. Then for each of the `n` images, `r` repetitions
    are made using image augmentation. Resulting in a `r` x `n` x `sz` x `sz`
    image array. Moreover, an array with the cell borders and cell centers
    are returned. The latter can be used as labels in the segmentation learning
    task"""
    add_pillars = pillar_adder(size)

    images = numpy.zeros((n_images, ) + size)
    labels = numpy.zeros((n_images, ) + size, dtype=numpy.int32)

    for image, label in zip(images, labels):
        cells = random_cells(n_cells_per_image, size=size,
                             min_distance_boundary=min_distance_boundary,
                             r0_range=r0_range, r1_factor_range=r1_factor_range,
                             p_white_outside=p_white_outside)
        
        image[:], label[:] = create_sample(
            size, cells,
            spatial_blur_std=spatial_blur_std,
            background_intensity=background_intensity,
            background_contrast=background_contrast,
            core_contrast=core_contrast
        )
        
        for a, b in enumerate(sorted(set(label.ravel()))):
          assert (a == 0) == (b == 0)
          if a > 0:
            label[label == b] = a
         
        image[:] = add_pillars(image[:])
    
    images -= images.min()
    images /= images.max()
    images = numpy.clip(contrast_augmenter.augment_images(images), 0, 1)
    images = (255 * images[..., None]).repeat(3, -1).astype(numpy.uint8)

    return images, labels


def colored_segmentation_map(labels, cmap='hsv', alpha=0.2, background = [0,0,0,0]):
    colors = pyplot.get_cmap(cmap)(numpy.linspace(0, 1, labels.max() + 1))
    colors[0] = background
    colors[1:, 3] = alpha
    return (colors[labels] * 255).astype(numpy.uint8)<|MERGE_RESOLUTION|>--- conflicted
+++ resolved
@@ -119,14 +119,9 @@
                   ):
     """Create an image with cells as defined in `cells`"""
     cores = numpy.zeros(size) # 
-<<<<<<< HEAD
     dark = numpy.zeros(size)
     bright = numpy.zeros(size)
     bodies = numpy.zeros(size)
-=======
-    inner = numpy.zeros(size)
-    outer = numpy.zeros(size)
->>>>>>> bcef9a89
 
     def draw_cell(x, y, r0, r1, angle, white_outside, label):
         nonlocal cores, bright, dark, bodies
@@ -138,7 +133,6 @@
         a = cv2.ellipse(a, (x, y), (r0 - 1, r1 - 1), angle, 0, 360, 1., -1)
         b = cv2.ellipse(b, (x, y), (r0 + 2, r1 + 2), angle, 0, 360, 1., -1)
 
-<<<<<<< HEAD
     for label, (_, cell) in enumerate(cells.iterrows(), start=1):
       draw_cell(*cell[['centerx', 'centery', 'radius0', 'radius1', 'angle', 'white-outside']].values, label)
     
@@ -153,12 +147,6 @@
     cores = cores.get_arr()[..., 0]
     
     background = create_background(bodies,
-=======
-    for label, (_, cell) in enumerate(cells.iterrows()):
-        draw_cell(*cell[['centerx', 'centery', 'radius0', 'radius1', 'angle', 'white-outside']].values, label)
-    
-    background = create_background(cores,
->>>>>>> bcef9a89
                                    spatial_blur_std=spatial_blur_std,
                                    background_intensity=background_intensity,
                                    background_contrast=background_contrast,
@@ -174,20 +162,8 @@
     boundaries /= boundaries.max()
     boundaries = 0.5 * boundaries - 0.25
 
-<<<<<<< HEAD
     image = background + boundaries
     cores = cores.astype(numpy.int32)
-    
-=======
-    cells = outer - inner
-    cells -= cells.min(); cells /= cells.max()  # scale between 0 and 1
-    image = background + 0.5 * cells - 0.25
-    cores = cores.astype(numpy.int32)
-    
-    segmap = SegmentationMapsOnImage(cores, shape=image.shape)
-    image, cores = augmenter(image=image, segmentation_maps=segmap)
-    image, cores = image, cores.get_arr()
->>>>>>> bcef9a89
     return image, cores
 
 
